--- conflicted
+++ resolved
@@ -21,13 +21,9 @@
 
   <Target Name="CopyPackages" AfterTargets="Build">
     <ItemGroup>
-<<<<<<< HEAD
-      <PackageReferenceFiles Condition="%(PackageReference.CopyToOutputDirectory) != ''" Include="$(NugetPackageRoot)\dotnet.xdt\%(PackageReference.Version)\%(PackageReference.CopyToOutputDirectory)" />
-=======
       <PackageReferenceFiles
         Condition="%(PackageReference.CopyToOutputDirectory) != ''"
         Include="$(NugetPackageRoot)\dotnet.xdt\%(PackageReference.Version)\%(PackageReference.CopyToOutputDirectory)" />
->>>>>>> 36cd23ad
     </ItemGroup>
     <Copy SourceFiles="@(PackageReferenceFiles)" DestinationFolder="$(OutDir)" />
   </Target>
